#!/bin/bash

# YunMin-EfficientData Pipeline Execution Script
# This script automates the entire data processing pipeline

set -euo pipefail  # Exit on error, undefined vars, pipe failures

# Configuration
SCRIPT_DIR="$(cd "$(dirname "${BASH_SOURCE[0]}")" &> /dev/null && pwd)"
PROJECT_ROOT="$(dirname "$SCRIPT_DIR")"
CONFIG_DIR="$PROJECT_ROOT/configs"
LOG_DIR="$PROJECT_ROOT/logs"
DATA_DIR="$PROJECT_ROOT/data"

# Default configurations
DATASET_CONFIG="$CONFIG_DIR/dataset_config.yaml"
DEM_CONFIG="$CONFIG_DIR/dem_config.yaml"
LOGGING_CONFIG="$CONFIG_DIR/logging.yaml"

# Create necessary directories
mkdir -p "$LOG_DIR" "$DATA_DIR/cache"

# Logging setup
PIPELINE_LOG="$LOG_DIR/pipeline_run.log"
ERROR_LOG="$LOG_DIR/pipeline_errors.log"

# Function to log messages
log_message() {
    echo "[$(date '+%Y-%m-%d %H:%M:%S')] $1" | tee -a "$PIPELINE_LOG"
}

log_error() {
    echo "[$(date '+%Y-%m-%d %H:%M:%S')] ERROR: $1" | tee -a "$PIPELINE_LOG" "$ERROR_LOG"
}

# Function to check if command exists
check_command() {
    if ! command -v "$1" &> /dev/null; then
        log_error "Command '$1' not found. Please install it."
        exit 1
    fi
}

# Function to check file exists
check_file() {
    if [[ ! -f "$1" ]]; then
        log_error "Required file not found: $1"
        exit 1
    fi
}

# Function to validate phase completion
validate_phase() {
    local phase_name="$1"
    local expected_output="$2"

    if [[ -f "$expected_output" ]]; then
        log_message "✅ Phase $phase_name completed successfully: $expected_output"
        return 0
    else
        log_error "❌ Phase $phase_name failed: Expected output not found: $expected_output"
        return 1
    fi
}

# Function to run Phase 1: Deduplication
run_phase1() {
    log_message "🚀 Starting Phase 1: Deduplication"

    local input_file="$1"
    local output_file="$DATA_DIR/deduped/$(basename "$input_file" .jsonl)_deduped.jsonl"

    check_file "$input_file"

    python -m dedup.slimpajama_dedup \
        --config "$DATASET_CONFIG" \
        --input "$input_file" \
        --output "$output_file" \
        --log-file "$LOG_DIR/phase1_dedup.log" \
        2>> "$ERROR_LOG"

    validate_phase "1" "$output_file"
    echo "$output_file"
}

# Function to run Phase 2: Format Conversion
run_phase2() {
    log_message "🚀 Starting Phase 2: Format Conversion"

    local input_file="$1"
    local output_file="$DATA_DIR/parquet/$(basename "$input_file" .jsonl).parquet"

    check_file "$input_file"

    python -m format.to_parquet \
        --config "$DATASET_CONFIG" \
        --input "$input_file" \
        --output "$output_file" \
        --benchmark \
        2>> "$ERROR_LOG"

    validate_phase "2" "$output_file"
    echo "$output_file"
}

# Function to run Phase 3: DEM Training and Merging
run_phase3() {
    log_message "🚀 Starting Phase 3: DEM Training and Merging"

    local parquet_files=("$@")

    # Individual LoRA training for each domain
    for parquet_file in "${parquet_files[@]}"; do
        local domain=$(basename "$parquet_file" .parquet)
        log_message "Training LoRA model for domain: $domain"

        python -m dem.train_individual \
            --config "$DEM_CONFIG" \
            --data "$parquet_file" \
            --domain "$domain" \
            --output-dir "models/lora_$domain" \
            2>> "$ERROR_LOG"
    done

    # Generate difference vectors
    log_message "Generating difference vectors..."
    python -m dem.vector_diff \
        --config "$DEM_CONFIG" \
        --base-model "models/base/" \
        --lora-dirs models/lora_* \
        --output-dir "models/diff_vectors" \
        2>> "$ERROR_LOG"

    # Merge models
    log_message "Merging models..."
    python -m dem.merge_model \
        --base-model "models/base/pytorch_model.bin" \
        --output-dir "models/merged" \
        --diff "models/diff_vectors/domain1.pt:1.0" \
        --diff "models/diff_vectors/domain2.pt:1.0" \
        2>> "$ERROR_LOG"

    validate_phase "3" "models/merged/pytorch_model.bin"
}

# Function to run Phase 4: Evaluation
run_phase4() {
    log_message "🚀 Starting Phase 4: Evaluation"

    # Run evaluation
    python -m evaluation.eval_runner \
        --base-model "models/base/" \
        --merged-model "models/merged/" \
        --prompts "evaluation/eval_prompts.jsonl" \
<<<<<<< HEAD
        --output "results/evaluation_metrics.json" \
        --md-output "eval/eval_prompt_comparison.md" \
=======
        --output "results/metrics.json" \
>>>>>>> a8927ae3
        2>> "$ERROR_LOG"

    # Compute metrics from prediction and reference files
    python -m evaluation.compute_metrics \
        --predictions "results/merged_outputs.txt" \
        --references "results/references.txt" \
        --output "results/metric_summary.csv" \
        2>> "$ERROR_LOG"

    validate_phase "4" "results/metric_summary.csv"
}

# Main pipeline function
run_pipeline() {
    local input_files=("$@")

    log_message "🎯 Starting YunMin-EfficientData Pipeline"
    log_message "Input files: ${input_files[*]}"

    # Check prerequisites
    log_message "Checking prerequisites..."
    check_command python
    check_command pip
    check_file "$DATASET_CONFIG"
    check_file "$DEM_CONFIG"

    # Phase 1: Deduplication
    local deduped_files=()
    for input_file in "${input_files[@]}"; do
        deduped_file=$(run_phase1 "$input_file")
        deduped_files+=("$deduped_file")
    done

    # Phase 2: Format Conversion
    local parquet_files=()
    for deduped_file in "${deduped_files[@]}"; do
        parquet_file=$(run_phase2 "$deduped_file")
        parquet_files+=("$parquet_file")
    done

    # Phase 3: DEM Training and Merging
    run_phase3 "${parquet_files[@]}"

    # Phase 4: Evaluation
    run_phase4

    log_message "🎉 Pipeline completed successfully!"
}

# Usage function
usage() {
    cat << EOF
Usage: $0 [OPTIONS] INPUT_FILES...

YunMin-EfficientData Pipeline Runner

OPTIONS:
    -h, --help          Show this help message
    -c, --config DIR    Configuration directory (default: $CONFIG_DIR)
    -l, --log-dir DIR   Log directory (default: $LOG_DIR)
    --phase1-only       Run only Phase 1 (deduplication)
    --phase2-only       Run only Phase 2 (format conversion)
    --phase3-only       Run only Phase 3 (DEM training)
    --phase4-only       Run only Phase 4 (evaluation)
    --skip-phase1       Skip Phase 1
    --skip-phase2       Skip Phase 2
    --skip-phase3       Skip Phase 3
    --skip-phase4       Skip Phase 4

EXAMPLES:
    # Run full pipeline
    $0 data/raw/dataset1.jsonl data/raw/dataset2.jsonl

    # Run only deduplication
    $0 --phase1-only data/raw/dataset.jsonl

    # Run pipeline skipping evaluation
    $0 --skip-phase4 data/raw/dataset.jsonl

EOF
}

# Parse command line arguments
PHASE1_ONLY=false
PHASE2_ONLY=false
PHASE3_ONLY=false
PHASE4_ONLY=false
SKIP_PHASE1=false
SKIP_PHASE2=false
SKIP_PHASE3=false
SKIP_PHASE4=false

while [[ $# -gt 0 ]]; do
    case $1 in
        -h|--help)
            usage
            exit 0
            ;;
        -c|--config)
            CONFIG_DIR="$2"
            DATASET_CONFIG="$CONFIG_DIR/dataset_config.yaml"
            DEM_CONFIG="$CONFIG_DIR/dem_config.yaml"
            shift 2
            ;;
        -l|--log-dir)
            LOG_DIR="$2"
            PIPELINE_LOG="$LOG_DIR/pipeline_run.log"
            ERROR_LOG="$LOG_DIR/pipeline_errors.log"
            shift 2
            ;;
        --phase1-only)
            PHASE1_ONLY=true
            shift
            ;;
        --phase2-only)
            PHASE2_ONLY=true
            shift
            ;;
        --phase3-only)
            PHASE3_ONLY=true
            shift
            ;;
        --phase4-only)
            PHASE4_ONLY=true
            shift
            ;;
        --skip-phase1)
            SKIP_PHASE1=true
            shift
            ;;
        --skip-phase2)
            SKIP_PHASE2=true
            shift
            ;;
        --skip-phase3)
            SKIP_PHASE3=true
            shift
            ;;
        --skip-phase4)
            SKIP_PHASE4=true
            shift
            ;;
        *)
            break
            ;;
    esac
done

# Check if input files provided
if [[ $# -eq 0 ]]; then
    log_error "No input files provided"
    usage
    exit 1
fi

# Initialize logging
echo "YunMin-EfficientData Pipeline Started at $(date)" > "$PIPELINE_LOG"
echo "YunMin-EfficientData Pipeline Errors at $(date)" > "$ERROR_LOG"

# Run based on options
if [[ "$PHASE1_ONLY" == true ]]; then
    for input_file in "$@"; do
        run_phase1 "$input_file"
    done
elif [[ "$PHASE2_ONLY" == true ]]; then
    for input_file in "$@"; do
        run_phase2 "$input_file"
    done
elif [[ "$PHASE3_ONLY" == true ]]; then
    run_phase3 "$@"
elif [[ "$PHASE4_ONLY" == true ]]; then
    run_phase4
else
    # Run full pipeline with skip options
    input_files=("$@")

    if [[ "$SKIP_PHASE1" == false ]]; then
        deduped_files=()
        for input_file in "${input_files[@]}"; do
            deduped_file=$(run_phase1 "$input_file")
            deduped_files+=("$deduped_file")
        done
        input_files=("${deduped_files[@]}")
    fi

    if [[ "$SKIP_PHASE2" == false ]]; then
        parquet_files=()
        for input_file in "${input_files[@]}"; do
            parquet_file=$(run_phase2 "$input_file")
            parquet_files+=("$parquet_file")
        done
        input_files=("${parquet_files[@]}")
    fi

    if [[ "$SKIP_PHASE3" == false ]]; then
        run_phase3 "${input_files[@]}"
    fi

    if [[ "$SKIP_PHASE4" == false ]]; then
        run_phase4
    fi

    log_message "🎉 Pipeline completed successfully!"
fi<|MERGE_RESOLUTION|>--- conflicted
+++ resolved
@@ -152,12 +152,9 @@
         --base-model "models/base/" \
         --merged-model "models/merged/" \
         --prompts "evaluation/eval_prompts.jsonl" \
-<<<<<<< HEAD
         --output "results/evaluation_metrics.json" \
         --md-output "eval/eval_prompt_comparison.md" \
-=======
         --output "results/metrics.json" \
->>>>>>> a8927ae3
         2>> "$ERROR_LOG"
 
     # Compute metrics from prediction and reference files
