"""Tests for the DEM (Data Efficiency Method) module."""

import pytest
<<<<<<< HEAD
try:
    import torch  # noqa: F401
except Exception:
    pytest.skip("torch not available", allow_module_level=True)
=======

pytest.importorskip("torch")

import yaml
from pathlib import Path
import subprocess
import sys
import json
import numpy as np
>>>>>>> 3e452811

from dem.train_individual import train_individual_domain
from dem.vector_diff import compute_vector_diff, compute_stats
from dem.merge_model import merge_models


def test_dem_functions_exist() -> None:
    """Check that DEM functions are callable."""
    assert callable(train_individual_domain)
    assert callable(compute_vector_diff)
    assert callable(merge_models)


def test_training_creates_artifacts(tmp_path) -> None:
    """Run a tiny LoRA training and ensure files are written."""

    data_file = tmp_path / "data.jsonl"
    data_file.write_text('{"text": "hello"}\n{"text": "world"}\n', encoding="utf-8")
    config = {
        "base_model": {"name": "hf-internal-testing/tiny-random-gpt2"},
        "training": {"learning_rate": 1e-4, "batch_size": 1, "max_epochs": 1},
        "lora": {"r": 2, "alpha": 4, "dropout": 0.0, "target_modules": ["c_attn"]},
    }
    config_path = tmp_path / "cfg.yaml"
    with open(config_path, "w", encoding="utf-8") as f:
        yaml.safe_dump(config, f)

    model_dir = tmp_path / "model"
    log_dir = tmp_path / "logs"
    summary_dir = tmp_path / "summary"

    adapter = train_individual_domain(
        str(data_file),
        "demo",
        config_path=str(config_path),
        output_dir=str(model_dir),
        log_dir=str(log_dir),
        summary_dir=str(summary_dir),
    )

    assert Path(adapter).exists()
    assert (log_dir / "train_demo.log").exists()
    assert (summary_dir / "train_demo.csv").exists()

def test_compute_vector_diff_basic() -> None:
    """Verify simple difference calculation between two models."""
    base = {"w1": 1.0, "w2": 2.0}
    tuned = {"w1": 1.5, "w2": 3.0}

    diff = compute_vector_diff(base, tuned)

    assert diff == {"w1": 0.5, "w2": 1.0}

def test_merge_models_additive() -> None:
    """Ensure model merging adds diff vectors to the base model."""
    base = {"w1": 1.0, "w2": 2.0}
    diff1 = {"w1": 0.2, "w2": -0.5}
    diff2 = {"w1": -0.1, "w2": 0.3}

    merged = merge_models(base, [(diff1, 1.0), (diff2, 1.0)])

    expected = {"w1": 1.1, "w2": 1.8}
    assert merged == expected

def test_train_individual_domain_creates_output(tmp_path) -> None:
    """Training function should create the given output directory."""
    data_file = tmp_path / "sample.jsonl"
    data_file.write_text('{"text": "hello"}\n', encoding="utf-8")
    out_dir = tmp_path / "model"

    result = train_individual_domain(str(data_file), str(out_dir), mlflow_run="file")

    assert out_dir.exists()
    assert result is not None


def test_vector_diff_cli_creates_files(tmp_path) -> None:
    """CLI should save diff numpy and stats JSON."""

    base = {"w": torch.zeros(1, 1)}
    lora = {"w": torch.ones(1, 1)}

    base_path = tmp_path / "base.pt"
    lora_path = tmp_path / "lora.pt"
    torch.save(base, base_path)
    torch.save(lora, lora_path)

    diff_dir = tmp_path / "diff"
    stats_dir = tmp_path / "stats"

    cmd = [
        sys.executable,
        "-m",
        "dem.vector_diff",
        "--base",
        str(base_path),
        "--lora",
        str(lora_path),
        "--domain",
        "demo",
        "--diff-dir",
        str(diff_dir),
        "--stats-dir",
        str(stats_dir),
    ]

    subprocess.run(cmd, check=True)

    diff_file = diff_dir / "diff_demo.npy"
    stats_file = stats_dir / "demo_summary.json"

    assert diff_file.exists()
    assert stats_file.exists()

    diff = np.load(diff_file, allow_pickle=True).item()
    assert diff["w"][0, 0] == 1.0

    with stats_file.open("r", encoding="utf-8") as f:
        stats = json.load(f)

    for key in ["norm", "max", "min"]:
        assert key in stats<|MERGE_RESOLUTION|>--- conflicted
+++ resolved
@@ -1,13 +1,6 @@
 """Tests for the DEM (Data Efficiency Method) module."""
 
 import pytest
-<<<<<<< HEAD
-try:
-    import torch  # noqa: F401
-except Exception:
-    pytest.skip("torch not available", allow_module_level=True)
-=======
-
 pytest.importorskip("torch")
 
 import yaml
@@ -16,7 +9,6 @@
 import sys
 import json
 import numpy as np
->>>>>>> 3e452811
 
 from dem.train_individual import train_individual_domain
 from dem.vector_diff import compute_vector_diff, compute_stats
