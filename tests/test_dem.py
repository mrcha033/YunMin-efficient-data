"""Tests for the DEM (Data Efficiency Method) module."""

import pytest

pytest.importorskip("torch")

<<<<<<< HEAD
import yaml
from pathlib import Path
=======
import torch
import subprocess
import sys
import json
import numpy as np
>>>>>>> a8927ae3

from dem.train_individual import train_individual_domain
from dem.vector_diff import compute_vector_diff, compute_stats
from dem.merge_model import merge_models


def test_dem_functions_exist() -> None:
    """Check that DEM functions are callable."""
    assert callable(train_individual_domain)
    assert callable(compute_vector_diff)
    assert callable(merge_models)


def test_training_creates_artifacts(tmp_path) -> None:
    """Run a tiny LoRA training and ensure files are written."""

    data_file = tmp_path / "data.jsonl"
    data_file.write_text('{"text": "hello"}\n{"text": "world"}\n', encoding="utf-8")
    config = {
        "base_model": {"name": "hf-internal-testing/tiny-random-gpt2"},
        "training": {"learning_rate": 1e-4, "batch_size": 1, "max_epochs": 1},
        "lora": {"r": 2, "alpha": 4, "dropout": 0.0, "target_modules": ["c_attn"]},
    }
    config_path = tmp_path / "cfg.yaml"
    with open(config_path, "w", encoding="utf-8") as f:
        yaml.safe_dump(config, f)

    model_dir = tmp_path / "model"
    log_dir = tmp_path / "logs"
    summary_dir = tmp_path / "summary"

    adapter = train_individual_domain(
        str(data_file),
        "demo",
        config_path=str(config_path),
        output_dir=str(model_dir),
        log_dir=str(log_dir),
        summary_dir=str(summary_dir),
    )

    assert Path(adapter).exists()
    assert (log_dir / "train_demo.log").exists()
    assert (summary_dir / "train_demo.csv").exists()

def test_compute_vector_diff_basic() -> None:
    """Verify simple difference calculation between two models."""
    base = {"w1": 1.0, "w2": 2.0}
    tuned = {"w1": 1.5, "w2": 3.0}

    diff = compute_vector_diff(base, tuned)

    assert diff == {"w1": 0.5, "w2": 1.0}

def test_merge_models_additive() -> None:
    """Ensure model merging adds diff vectors to the base model."""
    base = {"w1": 1.0, "w2": 2.0}
    diff1 = {"w1": 0.2, "w2": -0.5}
    diff2 = {"w1": -0.1, "w2": 0.3}

    merged = merge_models(base, [(diff1, 1.0), (diff2, 1.0)])

    expected = {"w1": 1.1, "w2": 1.8}
<<<<<<< HEAD
    assert merged == expected
=======
    assert merged == expected


def test_train_individual_domain_creates_output(tmp_path) -> None:
    """Training function should create the given output directory."""
    data_file = tmp_path / "sample.jsonl"
    data_file.write_text('{"text": "hello"}\n', encoding="utf-8")
    out_dir = tmp_path / "model"

    result = train_individual_domain(str(data_file), str(out_dir), mlflow_run="file")

    assert out_dir.exists()
    assert result is not None


def test_vector_diff_cli_creates_files(tmp_path) -> None:
    """CLI should save diff numpy and stats JSON."""

    base = {"w": torch.zeros(1, 1)}
    lora = {"w": torch.ones(1, 1)}

    base_path = tmp_path / "base.pt"
    lora_path = tmp_path / "lora.pt"
    torch.save(base, base_path)
    torch.save(lora, lora_path)

    diff_dir = tmp_path / "diff"
    stats_dir = tmp_path / "stats"

    cmd = [
        sys.executable,
        "-m",
        "dem.vector_diff",
        "--base",
        str(base_path),
        "--lora",
        str(lora_path),
        "--domain",
        "demo",
        "--diff-dir",
        str(diff_dir),
        "--stats-dir",
        str(stats_dir),
    ]

    subprocess.run(cmd, check=True)

    diff_file = diff_dir / "diff_demo.npy"
    stats_file = stats_dir / "demo_summary.json"

    assert diff_file.exists()
    assert stats_file.exists()

    diff = np.load(diff_file, allow_pickle=True).item()
    assert diff["w"][0, 0] == 1.0

    with stats_file.open("r", encoding="utf-8") as f:
        stats = json.load(f)

    for key in ["norm", "max", "min"]:
        assert key in stats
>>>>>>> a8927ae3
<|MERGE_RESOLUTION|>--- conflicted
+++ resolved
@@ -4,16 +4,13 @@
 
 pytest.importorskip("torch")
 
-<<<<<<< HEAD
 import yaml
 from pathlib import Path
-=======
 import torch
 import subprocess
 import sys
 import json
 import numpy as np
->>>>>>> a8927ae3
 
 from dem.train_individual import train_individual_domain
 from dem.vector_diff import compute_vector_diff, compute_stats
@@ -76,11 +73,7 @@
     merged = merge_models(base, [(diff1, 1.0), (diff2, 1.0)])
 
     expected = {"w1": 1.1, "w2": 1.8}
-<<<<<<< HEAD
     assert merged == expected
-=======
-    assert merged == expected
-
 
 def test_train_individual_domain_creates_output(tmp_path) -> None:
     """Training function should create the given output directory."""
@@ -139,5 +132,4 @@
         stats = json.load(f)
 
     for key in ["norm", "max", "min"]:
-        assert key in stats
->>>>>>> a8927ae3
+        assert key in stats