"""Tests for the DEM (Data Efficiency Method) module."""

<<<<<<< HEAD
=======
import pytest

pytest.importorskip("torch")

>>>>>>> e1108756
import torch

from dem.train_individual import train_individual_domain
from dem.vector_diff import compute_vector_diff
from dem.merge_model import merge_models


def test_dem_functions_exist() -> None:
    """Check that DEM functions are callable."""
    assert callable(train_individual_domain)
    assert callable(compute_vector_diff)
    assert callable(merge_models)


def test_training_diff_and_merge() -> None:
    """Run a tiny end-to-end cycle on toy tensors."""

    x = torch.eye(2)
    y = 2 * torch.eye(2)

    lora = train_individual_domain(x, y, epochs=300, lr=0.2)
    assert "lora_weight" in lora

    base = {"lora_weight": torch.zeros_like(lora["lora_weight"])}

    diff = compute_vector_diff(base, lora)
    for param in diff.values():
        assert not torch.all(param == 0)

    merged = merge_models(base, [(diff, 1.0)])
    assert torch.allclose(merged["lora_weight"], lora["lora_weight"], atol=1e-2)

def test_compute_vector_diff_basic() -> None:
    """Verify simple difference calculation between two models."""
    base = {"w1": 1.0, "w2": 2.0}
    tuned = {"w1": 1.5, "w2": 3.0}

    diff = compute_vector_diff(base, tuned)

    assert diff == {"w1": 0.5, "w2": 1.0}

def test_merge_models_additive() -> None:
    """Ensure model merging adds diff vectors to the base model."""
    base = {"w1": 1.0, "w2": 2.0}
    diff1 = {"w1": 0.2, "w2": -0.5}
    diff2 = {"w1": -0.1, "w2": 0.3}

    merged = merge_models(base, [(diff1, 1.0), (diff2, 1.0)])

    expected = {"w1": 1.1, "w2": 1.8}
    assert merged == expected


def test_train_individual_domain_creates_output(tmp_path) -> None:
    """Training function should create the given output directory."""
    data_file = tmp_path / "sample.jsonl"
    data_file.write_text('{"text": "hello"}\n', encoding="utf-8")
    out_dir = tmp_path / "model"

    result = train_individual_domain(str(data_file), str(out_dir))

    assert out_dir.exists()
    assert result is not None<|MERGE_RESOLUTION|>--- conflicted
+++ resolved
@@ -1,12 +1,9 @@
 """Tests for the DEM (Data Efficiency Method) module."""
 
-<<<<<<< HEAD
-=======
 import pytest
 
 pytest.importorskip("torch")
 
->>>>>>> e1108756
 import torch
 
 from dem.train_individual import train_individual_domain
