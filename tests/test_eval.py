--- conflicted
+++ resolved
@@ -1,17 +1,11 @@
-<<<<<<< HEAD
 """Tests for evaluation runner and metrics computation."""
 
 from unittest.mock import MagicMock, patch
 import sys
 sys.path.append('..')
-=======
-"""Tests for the evaluation utilities."""
->>>>>>> 39bd0f07
-
 from evaluation.eval_runner import run_evaluation
 
 
-<<<<<<< HEAD
 def test_run_evaluation_computes_metrics() -> None:
     """Run evaluation with mocked models and verify metric calculation."""
     prompts = [{"prompt": "Hi", "reference": "Hello"}]
@@ -25,7 +19,6 @@
 
     assert metrics == {"score": 1.0}
     metric_mock.assert_called_once_with(["Hello"], ["merged"])
-=======
 def test_evaluation_functions_exist() -> None:
     """Check that evaluation functions are callable."""
     assert callable(compute_metrics)
@@ -68,5 +61,4 @@
 
     run_evaluation(["테스트"])
 
-    assert called["count"] == 1
->>>>>>> 39bd0f07
+    assert called["count"] == 1