"""Placeholder tests for format module."""

import pytest

pytest.importorskip("pandas")
pytest.importorskip("pyarrow")

from format.to_parquet import (
    main as to_parquet_main,
<<<<<<< HEAD
    convert_jsonl_to_parquet,
    create_schema,
)
import pyarrow.parquet as pq
=======
    load_jsonl_batch_from_cloud,
)
from unittest.mock import MagicMock
>>>>>>> e6a22d42


def test_to_parquet_exists() -> None:
    """Ensure conversion entrypoint exists."""
    assert callable(to_parquet_main)


<<<<<<< HEAD
def test_convert_jsonl_to_parquet(tmp_path) -> None:
    """Convert a tiny JSONL file and verify output."""
    sample = tmp_path / "sample.jsonl"
    sample.write_text('{"text":"a"}\n{"text":"b"}\n', encoding="utf-8")
    out = tmp_path / "out.parquet"

    config = {"schema": {"required_columns": ["text"], "column_types": {"text": "string"}}}
    convert_jsonl_to_parquet(str(sample), str(out), config, batch_size=1, compression="brotli")
    table = pq.read_table(out)
    assert table.num_rows == 2
=======
def test_load_jsonl_batch_from_cloud() -> None:
    """Verify batch loading with a storage client."""
    docs = [
        {"text": "a"},
        {"text": "b"},
        {"text": "c"},
    ]

    storage_client = MagicMock()
    storage_client.read_jsonl_file.return_value = iter(docs)

    batch = load_jsonl_batch_from_cloud(
        storage_client, "s3://bucket/file.jsonl", batch_size=2, start_line=1
    )

    assert batch == docs[1:3]
>>>>>>> e6a22d42
<|MERGE_RESOLUTION|>--- conflicted
+++ resolved
@@ -7,24 +7,15 @@
 
 from format.to_parquet import (
     main as to_parquet_main,
-<<<<<<< HEAD
     convert_jsonl_to_parquet,
     create_schema,
 )
 import pyarrow.parquet as pq
-=======
-    load_jsonl_batch_from_cloud,
-)
-from unittest.mock import MagicMock
->>>>>>> e6a22d42
-
 
 def test_to_parquet_exists() -> None:
     """Ensure conversion entrypoint exists."""
     assert callable(to_parquet_main)
 
-
-<<<<<<< HEAD
 def test_convert_jsonl_to_parquet(tmp_path) -> None:
     """Convert a tiny JSONL file and verify output."""
     sample = tmp_path / "sample.jsonl"
@@ -34,22 +25,4 @@
     config = {"schema": {"required_columns": ["text"], "column_types": {"text": "string"}}}
     convert_jsonl_to_parquet(str(sample), str(out), config, batch_size=1, compression="brotli")
     table = pq.read_table(out)
-    assert table.num_rows == 2
-=======
-def test_load_jsonl_batch_from_cloud() -> None:
-    """Verify batch loading with a storage client."""
-    docs = [
-        {"text": "a"},
-        {"text": "b"},
-        {"text": "c"},
-    ]
-
-    storage_client = MagicMock()
-    storage_client.read_jsonl_file.return_value = iter(docs)
-
-    batch = load_jsonl_batch_from_cloud(
-        storage_client, "s3://bucket/file.jsonl", batch_size=2, start_line=1
-    )
-
-    assert batch == docs[1:3]
->>>>>>> e6a22d42
+    assert table.num_rows == 2