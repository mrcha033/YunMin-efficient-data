--- conflicted
+++ resolved
@@ -23,21 +23,15 @@
     out = tmp_path / "out.parquet"
 
     config = {"schema": {"required_columns": ["text"], "column_types": {"text": "string"}}}
-<<<<<<< HEAD
     convert_jsonl_to_parquet(str(sample), str(out), config, batch_size=1)
     pf = pq.ParquetFile(out)
     comp = pf.metadata.row_group(0).column(0).compression
     assert comp == "BROTLI"
     table = pf.read()
     assert table.num_rows == 2
-=======
-    convert_jsonl_to_parquet(str(sample), str(out), config, batch_size=1, compression="brotli")
-    table = pq.read_table(out)
-    assert table.num_rows == 2
 
     schema_path = out.with_name("schema.txt")
     assert schema_path.exists()
     expected = create_schema(config["schema"])
     lines = [l.strip() for l in schema_path.read_text().splitlines() if l.strip()]
-    assert lines == [f"{f.name}:{f.type}" for f in expected]
->>>>>>> 3e452811
+    assert lines == [f"{f.name}:{f.type}" for f in expected]